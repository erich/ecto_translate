--- conflicted
+++ resolved
@@ -4,14 +4,6 @@
   def project do
     [
       app: :ecto_translate,
-<<<<<<< HEAD
-      description: "EctoTranslate is a library that helps with translating Ecto data. EctoTranslate can help you with returning translated values of your Ecto data attributes. For this it uses a singe table called 'translations' which will contain polymorphic entries for all of your Ecto data stucts.",
-      version: "0.2.5",
-      elixir: "~> 1.5",
-      elixirc_paths: elixirc_paths(Mix.env),
-      build_embedded: Mix.env == :prod,
-      start_permanent: Mix.env == :prod,
-=======
       description:
         "EctoTranslate is a library that helps with translating Ecto data. EctoTranslate can help you with returning translated values of your Ecto data attributes. For this it uses a singe table called 'translations' which will contain polymorphic entries for all of your Ecto data stucts.",
       version: "0.2.3",
@@ -19,7 +11,6 @@
       elixirc_paths: elixirc_paths(Mix.env()),
       build_embedded: Mix.env() == :prod,
       start_permanent: Mix.env() == :prod,
->>>>>>> 0db9fc2a
       deps: deps(),
       aliases: aliases(),
       package: package(),
